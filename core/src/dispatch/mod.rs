--- conflicted
+++ resolved
@@ -134,12 +134,8 @@
     notify_ready: Option<KPromise<()>>,
     encode_buffer: EncodeBuffer,
     /// Stores the number of retry-attempts for connections. Checked and incremented periodically by the reaper.
-<<<<<<< HEAD
     retry_map: FnvHashMap<SocketAddr, (u8)>,
     old_buffers: VecDeque<BufferChunk>,
-=======
-    retry_map: NetHashMap<SocketAddr, u8>,
->>>>>>> ca91c22e
 }
 
 impl NetworkDispatcher {
@@ -184,12 +180,8 @@
             reaper,
             notify_ready: Some(notify_ready),
             encode_buffer,
-<<<<<<< HEAD
-            retry_map: FnvHashMap::default(),
             old_buffers: VecDeque::new(),
-=======
             retry_map: Default::default(),
->>>>>>> ca91c22e
         }
     }
 
