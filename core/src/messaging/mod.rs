--- conflicted
+++ resolved
@@ -1,32 +1,30 @@
 //! Messaging types for sending and receiving messages between remote actors.
 
 use crate::{
-<<<<<<< HEAD
     actors::{ActorPath, DynActorRef, DynActorRefFactory, MessageBounds, PathParseError},
-    net::{buffer::BufferEncoder, events::NetworkEvent},
-    serialisation::{Deserialiser, SerError, SerId, Serialisable, Serialiser, TryClone},
-=======
-    actors::{ActorPath, DynActorRef, DynActorRefFactory, MessageBounds},
-    net::{buffers::BufferEncoder, events::NetworkEvent},
-    serialisation::{Deserialiser, SerError, SerId, Serialisable, Serialiser},
->>>>>>> 8caaa9c1
+    net::{
+        buffers::{BufferChunk, BufferEncoder, ChunkLease},
+        events::NetworkEvent,
+        frames::FRAME_HEAD_LEN,
+    },
+    serialisation::{
+        ser_helpers::deserialise_msg,
+        Deserialiser,
+        SerError,
+        SerId,
+        Serialisable,
+        Serialiser,
+        TryClone,
+    },
     utils,
 };
 use bytes::{Buf, Bytes};
 use std::any::Any;
 use uuid::Uuid;
 
-use crate::{
-    net::{
-        buffers::{BufferChunk, ChunkLease},
-        frames::FRAME_HEAD_LEN,
-    },
-    serialisation::ser_helpers::deserialise_msg,
-};
 use std::{convert::TryFrom, ops::Deref, str::FromStr};
 
 pub mod framing;
-<<<<<<< HEAD
 mod net_message;
 pub use net_message::*;
 mod registration;
@@ -37,749 +35,6 @@
 pub use dispatch::*;
 mod deser_macro;
 pub use deser_macro::*;
-=======
-
-/// An incoming message from the networking subsystem
-///
-/// Provides actor paths for the `sender` of the message and the
-/// `receiver` in addition to the actual `data`.
-///
-/// It is recommend to use [try_deserialise](NetData::try_deserialise) or
-/// [try_deserialise_unchecked](NetData::try_deserialise_unchecked) to unpack
-/// the contained data to the appropriate type.
-/// These methods abstract over whether or not the data is actually serialised
-/// or simply heap-allocated.
-#[derive(Debug)]
-pub struct NetMessage {
-    /// The sender of the message
-    ///
-    /// More concretely, this is the actor path that was supplied
-    /// as a source by the original sender.
-    pub sender: ActorPath,
-    /// The receiver of the message
-    ///
-    /// More concretely, this is the actor path that was used
-    /// as a destination for the message.
-    /// In particular, of the message was sent to a named path
-    /// for the current component, instead of the unique path,
-    /// then this will be the named path.
-    pub receiver: ActorPath,
-    /// The actual data of the message
-    pub data: NetData,
-}
-
-/// The data part of an incoming message from the networking subsystem
-///
-/// A `NetData` instance can either represent serialised data
-/// or heap-allocated "reflected" data cast to `Box<Any>`.
-/// This is because messages are "reflected" instead of serialised whenever possible
-/// for messages sent to an [ActorPath](ActorPath) that turnes out to be in the same
-/// [KompactSystem](crate::runtime::KompactSystem).
-///
-/// Whether serialised or heap-allocated, network data always comes with a
-/// serialisation id of type [SerId](SerId) that can be used to identify the
-/// underlying type with a simple lookup.
-///
-/// It is recommend to use [try_deserialise](NetData::try_deserialise) or
-/// [try_deserialise_unchecked](NetData::try_deserialise_unchecked) to unpack
-/// the contained data to the appropriate type, instead of accessing the `data` field directly.
-/// These methods abstract over whether or not the data is actually serialised
-/// or simply heap-allocated.
-#[derive(Debug)]
-pub struct NetData {
-    /// The serialisation id of the data
-    pub ser_id: SerId,
-    /// The content of the data, which can be either heap allocated or serialised
-    pub(crate) data: HeapOrSer,
-}
-
-/// Holder for data that is either heap-allocated or
-/// or serialised.
-#[derive(Debug)]
-pub enum HeapOrSer {
-    /// Data is heap-allocated and can be [downcast](std::boxed::Box::downcast)
-    Boxed(Box<dyn Serialisable>),
-    /// Data is serialised and must be [deserialised](Deserialiser::deserialise)
-    Serialised(bytes::Bytes),
-    /// Data is serialised in a pooled buffer and must be [deserialised](Deserialiser::deserialise)
-    Pooled(ChunkLease),
-}
-
-impl NetMessage {
-    /// Create a network message with heap-allocated data
-    pub fn with_box(
-        ser_id: SerId,
-        sender: ActorPath,
-        receiver: ActorPath,
-        data: Box<dyn Serialisable>,
-    ) -> NetMessage {
-        NetMessage {
-            sender,
-            receiver,
-            data: NetData::with(ser_id, HeapOrSer::Boxed(data)),
-        }
-    }
-
-    /// Create a network message with serialised data
-    pub fn with_bytes(
-        ser_id: SerId,
-        sender: ActorPath,
-        receiver: ActorPath,
-        data: Bytes,
-    ) -> NetMessage {
-        NetMessage {
-            sender,
-            receiver,
-            data: NetData::with(ser_id, HeapOrSer::Serialised(data)),
-        }
-    }
-
-    /// Create a network message with a ChunkLease, pooled buffers.
-    /// For outgoing network messages the data inside the `data` should be both serialised and (framed)[crate::net::frames].
-    pub fn with_chunk(
-        ser_id: SerId,
-        sender: ActorPath,
-        receiver: ActorPath,
-        data: ChunkLease,
-    ) -> NetMessage {
-        NetMessage {
-            sender,
-            receiver,
-            data: NetData::with(ser_id, HeapOrSer::Pooled(data)),
-        }
-    }
-
-    /// Try to deserialise the data into a value of type `T` wrapped into a message
-    ///
-    /// This method attempts to deserialise the contents into an
-    /// instance of `T` using the [deserialiser](Deserialiser) `D`.
-    /// It will only do so after verifying that `ser_id == D::SER_ID`.
-    ///
-    /// If the serialisation id does not match, this message is returned unaltered
-    /// wrapped in an [UnpackError](UnpackError::NoIdMatch).
-    ///
-    /// # Example
-    ///
-    /// ```
-    /// use kompact::prelude::*;
-    /// # use kompact::doctest_helpers;
-    /// use bytes::BytesMut;
-    ///
-    /// # let some_path: ActorPath = doctest_helpers::TEST_PATH.parse().expect("actor path");
-    /// # let some_path2 = some_path.clone();
-    ///
-    /// let test_str = "Test me".to_string();
-    /// // serialise the string
-    /// let mut mbuf = BytesMut::with_capacity(test_str.size_hint().expect("size hint"));
-    /// test_str.serialise(&mut mbuf).expect("serialise");
-    /// // create a net message
-    /// let buf = mbuf.freeze();
-    /// let msg = NetMessage::with_bytes(String::SER_ID, some_path, some_path2, buf);
-    /// // try to deserialise it again
-    /// match msg.try_into_deserialised::<u64, u64>() {
-    ///     Ok(_) => unreachable!("It's definitely not a u64..."),
-    ///     Err(UnpackError::NoIdMatch(msg_again)) => {
-    ///         match msg_again.try_into_deserialised::<String, String>() {
-    ///             Ok(test_msg) => assert_eq!(test_str, test_msg.content),
-    ///             Err(_) => unreachable!("It's definitely a string..."),
-    ///         }   
-    ///     }
-    ///     Err(error) => panic!("Not the error we expected: {:?}", error),  
-    /// }
-    /// ```
-    pub fn try_into_deserialised<T: 'static, D>(
-        self,
-    ) -> Result<DeserialisedMessage<T>, UnpackError<Self>>
-    where
-        D: Deserialiser<T>,
-    {
-        let NetMessage {
-            sender,
-            receiver,
-            data,
-        } = self;
-        match data.try_deserialise::<T, D>() {
-            Ok(t) => Ok(DeserialisedMessage::with(sender, receiver, t)),
-            Err(e) => Err(match e {
-                UnpackError::NoIdMatch(data) => UnpackError::NoIdMatch(NetMessage {
-                    sender,
-                    receiver,
-                    data,
-                }),
-                UnpackError::NoCast(data) => UnpackError::NoCast(data),
-                UnpackError::DeserError(e) => UnpackError::DeserError(e),
-            }),
-        }
-    }
-
-    /// Try to deserialise the data into a value of type `T`
-    ///
-    /// This method attempts to deserialise the contents into an
-    /// instance of `T` using the [deserialiser](Deserialiser) `D`.
-    /// It will only do so after verifying that `ser_id == D::SER_ID`.
-    ///
-    /// If the serialisation id does not match, this message is returned unaltered
-    /// wrapped in an [UnpackError](UnpackError::NoIdMatch).
-    ///
-    /// # Example
-    ///
-    /// ```
-    /// use kompact::prelude::*;
-    /// # use kompact::doctest_helpers;
-    /// use bytes::BytesMut;
-    ///
-    /// # let some_path: ActorPath = doctest_helpers::TEST_PATH.parse().expect("actor path");
-    /// # let some_path2 = some_path.clone();
-    ///
-    /// let test_str = "Test me".to_string();
-    /// // serialise the string
-    /// let mut mbuf = BytesMut::with_capacity(test_str.size_hint().expect("size hint"));
-    /// test_str.serialise(&mut mbuf).expect("serialise");
-    /// // create a net message
-    /// let buf = mbuf.freeze();
-    /// let msg = NetMessage::with_bytes(String::SER_ID, some_path, some_path2, buf);
-    /// // try to deserialise it again
-    /// match msg.try_deserialise::<u64, u64>() {
-    ///     Ok(_) => unreachable!("It's definitely not a u64..."),
-    ///     Err(UnpackError::NoIdMatch(msg_again)) => {
-    ///         match msg_again.try_deserialise::<String, String>() {
-    ///             Ok(test_res) => assert_eq!(test_str, test_res),
-    ///             Err(_) => unreachable!("It's definitely a string..."),
-    ///         }   
-    ///     }
-    ///     Err(error) => panic!("Not the error we expected: {:?}", error),  
-    /// }
-    /// ```
-    /// # Note
-    ///
-    /// If you need the sender or the receiver to be owned after deserialisation, either use
-    /// `msg.data.try_deserialise<...>(...)` instead,
-    /// or use [try_into_deserialised](NetMessage::try_into_deserialised).
-    pub fn try_deserialise<T: 'static, D>(self) -> Result<T, UnpackError<Self>>
-    where
-        D: Deserialiser<T>,
-    {
-        if self.data.ser_id == D::SER_ID {
-            self.try_deserialise_unchecked::<T, D>()
-        } else {
-            Err(UnpackError::NoIdMatch(self))
-        }
-    }
-
-    /// Try to deserialise the data into a value of type `T`
-    ///
-    /// This method attempts to deserialise the contents into an
-    /// instance of `T` using the [deserialiser](Deserialiser) `D`
-    /// without checking the `ser_id` first for a match.
-    ///
-    /// Only use this, if you have already verified that `ser_id == D::SER_ID`!
-    /// Otherwise use [try_deserialise](NetMessage::try_deserialise).
-    ///
-    /// # Example
-    ///
-    /// ```
-    /// use kompact::prelude::*;
-    /// # use kompact::doctest_helpers;
-    /// use bytes::BytesMut;
-    ///
-    /// # let some_path: ActorPath = doctest_helpers::TEST_PATH.parse().expect("actor path");
-    /// # let some_path2 = some_path.clone();
-    ///
-    /// let test_str = "Test me".to_string();
-    /// // serialise the string
-    /// let mut mbuf = BytesMut::with_capacity(test_str.size_hint().expect("size hint"));
-    /// test_str.serialise(&mut mbuf).expect("serialise");
-    /// // create a net message
-    /// let buf = mbuf.freeze();
-    /// let msg = NetMessage::with_bytes(String::SER_ID, some_path, some_path2, buf);
-    /// // try to deserialise it again
-    /// match msg.ser_id() {
-    ///     &u64::SER_ID => unreachable!("It's definitely not a u64..."),
-    ///     &String::SER_ID => {
-    ///         let test_res = msg.try_deserialise_unchecked::<String, String>().expect("deserialised");
-    ///         assert_eq!(test_str, test_res);
-    ///     }
-    ///     _ => unreachable!("It's definitely not...whatever this is..."),
-    /// }
-    /// ```
-    ///
-    /// # Note
-    ///
-    /// The [match_deser](match_deser!) macro generates code that is approximately equivalent to the example above
-    /// with some nicer syntax.
-    ///
-    /// If you need the sender or the receiver to be owned after deserialisation, either use
-    /// `msg.data.try_deserialise_unchecked<...>(...)` instead,
-    /// or use [try_into_deserialised](NetMessage::try_into_deserialised).
-    pub fn try_deserialise_unchecked<T: 'static, D>(self) -> Result<T, UnpackError<Self>>
-    where
-        D: Deserialiser<T>,
-    {
-        let NetMessage {
-            sender,
-            receiver,
-            data,
-        } = self;
-        data.try_deserialise_unchecked::<T, D>()
-            .map_err(|e| match e {
-                UnpackError::NoIdMatch(data) => UnpackError::NoIdMatch(NetMessage {
-                    sender,
-                    receiver,
-                    data,
-                }),
-                UnpackError::NoCast(data) => UnpackError::NoCast(data),
-                UnpackError::DeserError(e) => UnpackError::DeserError(e),
-            })
-    }
-
-    /// Returns a reference to the serialisation id of this message
-    pub fn ser_id(&self) -> &SerId {
-        &self.data.ser_id
-    }
-}
-
-impl NetData {
-    /// Create a new data instance from a serialisation id and some allocated data
-    pub fn with(ser_id: SerId, data: HeapOrSer) -> Self {
-        NetData { ser_id, data }
-    }
-
-    /// Try to deserialise the data into a value of type `T`
-    ///
-    /// This method attempts to deserialise the contents into an
-    /// instance of `T` using the [deserialiser](Deserialiser) `D`.
-    /// It will only do so after verifying that `ser_id == D::SER_ID`.
-    ///
-    /// If the serialisation id does not match, this message is returned unaltered
-    /// wrapped in an [UnpackError](UnpackError::NoIdMatch).
-    ///
-    /// # Example
-    ///
-    /// ```
-    /// use kompact::prelude::*;
-    /// # use kompact::doctest_helpers;
-    /// use bytes::BytesMut;
-    ///
-    /// # let some_path: ActorPath = doctest_helpers::TEST_PATH.parse().expect("actor path");
-    /// # let some_path2 = some_path.clone();
-    ///
-    /// let test_str = "Test me".to_string();
-    /// // serialise the string
-    /// let mut mbuf = BytesMut::with_capacity(test_str.size_hint().expect("size hint"));
-    /// test_str.serialise(&mut mbuf).expect("serialise");
-    /// // create a net message
-    /// let buf = mbuf.freeze();
-    /// let msg = NetMessage::with_bytes(String::SER_ID, some_path, some_path2, buf);
-    /// // try to deserialise it again
-    /// match msg.try_deserialise::<u64, u64>() {
-    ///     Ok(_) => unreachable!("It's definitely not a u64..."),
-    ///     Err(UnpackError::NoIdMatch(msg_again)) => {
-    ///         match msg_again.try_deserialise::<String, String>() {
-    ///             Ok(test_res) => assert_eq!(test_str, test_res),
-    ///             Err(_) => unreachable!("It's definitely a string..."),
-    ///         }   
-    ///     }
-    ///     Err(error) => panic!("Not the error we expected: {:?}", error),  
-    /// }
-    /// ```
-    pub fn try_deserialise<T: 'static, D>(self) -> Result<T, UnpackError<Self>>
-    where
-        D: Deserialiser<T>,
-    {
-        if self.ser_id == D::SER_ID {
-            self.try_deserialise_unchecked::<T, D>()
-        } else {
-            Err(UnpackError::NoIdMatch(self))
-        }
-    }
-
-    /// Try to deserialise the data into a value of type `T`
-    ///
-    /// This method attempts to deserialise the contents into an
-    /// instance of `T` using the [deserialiser](Deserialiser) `D`
-    /// without checking the `ser_id` first for a match.
-    ///
-    /// Only use this, if you have already verified that `ser_id == D::SER_ID`!
-    /// Otherwise use [try_deserialise](NetMessage::try_deserialise).
-    ///
-    /// # Example
-    ///
-    /// ```
-    /// use kompact::prelude::*;
-    /// # use kompact::doctest_helpers;
-    /// use bytes::BytesMut;
-    ///
-    /// # let some_path: ActorPath = doctest_helpers::TEST_PATH.parse().expect("actor path");
-    /// # let some_path2 = some_path.clone();
-    ///
-    /// let test_str = "Test me".to_string();
-    /// // serialise the string
-    /// let mut mbuf = BytesMut::with_capacity(test_str.size_hint().expect("size hint"));
-    /// test_str.serialise(&mut mbuf).expect("serialise");
-    /// // create a net message
-    /// let buf = mbuf.freeze();
-    /// let msg = NetMessage::with_bytes(String::SER_ID, some_path, some_path2, buf);
-    /// // try to deserialise it again
-    /// match msg.ser_id() {
-    ///     &u64::SER_ID => unreachable!("It's definitely not a u64..."),
-    ///     &String::SER_ID => {
-    ///         let test_res = msg.data.try_deserialise_unchecked::<String, String>().expect("deserialised");
-    ///         assert_eq!(test_str, test_res);
-    ///     }
-    ///     _ => unreachable!("It's definitely not...whatever this is..."),
-    /// }
-    /// ```
-    ///
-    /// # Note
-    ///
-    /// The [match_deser](match_deser!) macro generates code that is approximately equivalent to the example above
-    /// with some nicer syntax.
-    pub fn try_deserialise_unchecked<T: 'static, D>(self) -> Result<T, UnpackError<Self>>
-    where
-        D: Deserialiser<T>,
-    {
-        let NetData { ser_id, data } = self;
-        match data {
-            HeapOrSer::Boxed(boxed_ser) => {
-                let b = boxed_ser.local().map_err(|_| {
-                    UnpackError::DeserError(SerError::Unknown(format!(
-                        "Serialisable with id={} can't be converted to local!",
-                        ser_id
-                    )))
-                })?;
-                b.downcast::<T>()
-                    .map(|b| *b)
-                    .map_err(|b| UnpackError::NoCast(b))
-            }
-            HeapOrSer::Serialised(mut bytes) => {
-                D::deserialise(&mut bytes).map_err(UnpackError::DeserError)
-            }
-            HeapOrSer::Pooled(mut chunk) => {
-                D::deserialise(&mut chunk).map_err(UnpackError::DeserError)
-            }
-        }
-    }
-
-    /// Returns a reference to the serialisation id of this data
-    pub fn ser_id(&self) -> &SerId {
-        &self.ser_id
-    }
-}
-
-/// A deserialised variant of [NetMessage](NetMessage)
-///
-/// Can be obtained via the [try_into_deserialised](NetMessage::try_into_deserialised) function.
-#[derive(Debug)]
-pub struct DeserialisedMessage<T> {
-    /// The sender of the message
-    ///
-    /// More concretely, this is the actor path that was supplied
-    /// as a source by the original sender.
-    pub sender: ActorPath,
-    /// The receiver of the message
-    ///
-    /// More concretely, this is the actor path that was used
-    /// as a destination for the message.
-    /// In particular, of the message was sent to a named path
-    /// for the current component, instead of the unique path,
-    /// then this will be the named path.
-    pub receiver: ActorPath,
-    /// The actual deserialised content of the message
-    pub content: T,
-}
-
-impl<T> DeserialisedMessage<T> {
-    /// Create a new deserialised message
-    pub fn with(sender: ActorPath, receiver: ActorPath, content: T) -> Self {
-        DeserialisedMessage {
-            sender,
-            receiver,
-            content,
-        }
-    }
-}
-
-/// An error that is thrown when deserialisation of a [NetMessage](NetMessage) is attempted.
-#[derive(Debug)]
-pub enum UnpackError<T> {
-    /// `ser_id` did not match the given [Deserialiser](crate::serialisation::Deserialiser).
-    NoIdMatch(T),
-    /// `Box<dyn Any>::downcast()` failed.
-    NoCast(Box<dyn Any + Send + 'static>),
-    /// An error occurred during deserialisation of the buffer.
-    ///
-    /// This can not contain `T`, as the buffer may have been corrupted during the failed attempt.
-    DeserError(SerError),
-}
-
-impl<T> UnpackError<T> {
-    /// Retrieve the wrapped `T` instance, if any
-    pub fn get(self) -> Option<T> {
-        match self {
-            UnpackError::NoIdMatch(t) => Some(t),
-            UnpackError::NoCast(_) => None,
-            UnpackError::DeserError(_) => None,
-        }
-    }
-
-    /// Retrieve a wrapped any box, if there is any
-    pub fn get_box(self) -> Option<Box<dyn Any + Send + 'static>> {
-        match self {
-            UnpackError::NoIdMatch(_) => None,
-            UnpackError::NoCast(b) => Some(b),
-            UnpackError::DeserError(_) => None,
-        }
-    }
-}
-
-/// An error that can occur during [actor path](ActorPath) registration
-#[derive(Debug, PartialEq, Eq, Clone, Copy, Hash)]
-pub enum RegistrationError {
-    /// An actor path with the same name exists already
-    DuplicateEntry,
-    /// This kind of registration is unsupported by the system's dispatcher implementation
-    Unsupported,
-}
-
-/// Convenience alias for the result of a path registration attempt
-pub type RegistrationResult = Result<ActorPath, RegistrationError>;
-
-/// A holder for different variants of how feedback for a registration can be provided
-#[derive(Debug)]
-pub enum RegistrationPromise {
-    /// Provide feedback via fulfilling the promise
-    Fulfil(utils::KPromise<RegistrationResult>),
-    /// Do not provide feedback
-    None,
-}
-
-/// Envelope representing an actor registration event
-///
-/// This is used for registering an [ActorRef](crate::prelude::ActorRef)
-/// with an [ActorPath](crate::prelude::ActorPath) on a dispatcher.
-#[derive(Debug)]
-pub struct RegistrationEnvelope {
-    /// A network-only reference to the registered actor
-    pub actor: DynActorRef,
-    /// The path we want to register
-    pub path: PathResolvable,
-    /// Allow existing registrations to be replaced by this registration
-    ///
-    /// If `false`, attempting to register an existing path will result in an error.
-    pub update: bool,
-    /// An optional feedback promise, which returns the newly registered actor path or an error
-    pub promise: RegistrationPromise,
-}
-
-impl RegistrationEnvelope {
-    /// Create a registration envelope without a promise for feedback
-    pub fn basic(
-        actor: &(impl DynActorRefFactory + ?Sized),
-        path: PathResolvable,
-        update: bool,
-    ) -> RegistrationEnvelope {
-        RegistrationEnvelope {
-            actor: actor.dyn_ref(),
-            path,
-            update,
-            promise: RegistrationPromise::None,
-        }
-    }
-
-    /// Create a registration envelope using a promise for feedback
-    pub fn with_promise(
-        actor: &(impl DynActorRefFactory + ?Sized),
-        path: PathResolvable,
-        update: bool,
-        promise: utils::KPromise<RegistrationResult>,
-    ) -> RegistrationEnvelope {
-        RegistrationEnvelope {
-            actor: actor.dyn_ref(),
-            path,
-            update,
-            promise: RegistrationPromise::Fulfil(promise),
-        }
-    }
-}
-
-/// Wrapper for serialised data with a serialisation id
-///
-/// The serialisastion id identifies the [Serialiser](Serialiser) used
-/// to serialise the data, and should be used to match
-/// the corresponding [Deserialiser](Deserialiser) as well.
-#[derive(Debug)]
-pub struct Serialised {
-    /// The serialisation id of the serialiser used to serialise the data
-    pub ser_id: SerId,
-    /// The serialised bytes
-    pub data: Bytes,
-}
-
-impl TryFrom<(SerId, Bytes)> for Serialised {
-    type Error = SerError;
-
-    fn try_from(t: (SerId, Bytes)) -> Result<Self, Self::Error> {
-        Ok(Serialised {
-            ser_id: t.0,
-            data: t.1,
-        })
-    }
-}
-
-impl<T, S> TryFrom<(&T, &S)> for Serialised
-where
-    T: std::fmt::Debug,
-    S: Serialiser<T>,
-{
-    type Error = SerError;
-
-    fn try_from(t: (&T, &S)) -> Result<Self, Self::Error> {
-        crate::serialisation::ser_helpers::serialiser_to_serialised(t.0, t.1)
-    }
-}
-
-impl TryFrom<&dyn Serialisable> for Serialised {
-    type Error = SerError;
-
-    fn try_from(ser: &dyn Serialisable) -> Result<Self, Self::Error> {
-        crate::serialisation::ser_helpers::serialise_to_serialised(ser)
-    }
-}
-
-impl<E> TryFrom<Result<Serialised, E>> for Serialised {
-    type Error = E;
-
-    fn try_from(res: Result<Serialised, E>) -> Result<Self, Self::Error> {
-        res
-    }
-}
-
-/// Wrapper used to wrap framed values for transfer to the Network thread
-#[derive(Debug)]
-pub enum SerialisedFrame {
-    /// Variant for Bytes allocated anywhere
-    Bytes(Bytes),
-    /// Variant for the Pooled buffers
-    Chunk(ChunkLease),
-}
-
-impl SerialisedFrame {
-    /// Returns `true` the frame is of zero length
-    pub fn is_empty(&self) -> bool {
-        self.len() == 0
-    }
-
-    /// Returns the number of bytes in this frame
-    pub fn len(&self) -> usize {
-        match self {
-            SerialisedFrame::Chunk(chunk) => chunk.remaining(),
-            SerialisedFrame::Bytes(bytes) => bytes.remaining(),
-        }
-    }
-
-    /// Returns the data in this frame as a slice, in case of chaining only the front is returned!
-    pub fn bytes(&self) -> &[u8] {
-        match self {
-            SerialisedFrame::Chunk(chunk) => chunk.bytes(),
-            SerialisedFrame::Bytes(bytes) => bytes.bytes(),
-        }
-    }
-
-    /// Used by UDP sending which requires the frame to be a contiguous byte-sequence.
-    /// Does nothing if it's already contiguous.
-    pub fn make_contiguous(&mut self) {
-        if self.len() > self.bytes().len() {
-            match self {
-                SerialisedFrame::Chunk(chunk) => {
-                    *self = SerialisedFrame::Bytes(chunk.to_bytes());
-                }
-                _ => {
-                    // Unreachable
-                    panic!("Impossible error, can't convert uncontiguous Bytes to contiguous");
-                }
-            }
-        }
-    }
-}
-
-/// An abstraction over lazy or eagerly serialised data sent to the dispatcher
-#[derive(Debug)]
-pub enum DispatchData {
-    /// Lazily serialised variant – must still be serialised by the dispatcher or networking system
-    Lazy(Box<dyn Serialisable>),
-    /// Should be serialised and [framed](crate::net::frames).
-    Serialised((ChunkLease, SerId)),
-}
-
-impl DispatchData {
-    /// The serialisation id associated with the data
-    pub fn ser_id(&self) -> SerId {
-        match self {
-            DispatchData::Lazy(ser) => ser.ser_id(),
-            DispatchData::Serialised((_chunk, ser_id)) => *ser_id,
-        }
-    }
-
-    /// Try to extract a network message from this data for local delivery
-    ///
-    /// This can fail, if the data can't be moved onto the heap, and serialisation
-    /// also fails.
-    pub fn into_local(self, src: ActorPath, dst: ActorPath) -> Result<NetMessage, SerError> {
-        match self {
-            DispatchData::Lazy(ser) => {
-                let ser_id = ser.ser_id();
-                Ok(NetMessage::with_box(ser_id, src, dst, ser))
-            }
-            DispatchData::Serialised((mut chunk, _ser_id)) => {
-                // The chunk contains the full frame, deserialize_msg does not deserialize FrameHead so we advance the read_pointer first
-                chunk.advance(FRAME_HEAD_LEN as usize);
-                //println!("to_local (from: {:?}; to: {:?})", src, dst);
-                Ok(deserialise_msg(chunk).expect("s11n errors"))
-            }
-        }
-    }
-
-    /// Try to serialise this to data to bytes for remote delivery
-    pub fn into_serialised(
-        self,
-        src: ActorPath,
-        dst: ActorPath,
-        buf: &mut BufferEncoder,
-    ) -> Result<SerialisedFrame, SerError> {
-        match self {
-            DispatchData::Lazy(ser) => Ok(SerialisedFrame::Chunk(
-                crate::serialisation::ser_helpers::serialise_msg(&src, &dst, ser.deref(), buf)?,
-            )),
-            DispatchData::Serialised((chunk, _ser_id)) => Ok(SerialisedFrame::Chunk(chunk)),
-        }
-    }
-}
-
-/// Envelope with messages for the system'sdispatcher
-#[derive(Debug)]
-pub enum DispatchEnvelope {
-    /// A potential network message that must be resolved
-    Msg {
-        /// The source of the message
-        src: ActorPath,
-        /// The destination of the message
-        dst: ActorPath,
-        /// The actual data to be dispatched
-        msg: DispatchData,
-    },
-    /// A message that may already be partially serialised
-    ForwardedMsg {
-        /// The message being forwarded
-        msg: NetMessage,
-    },
-    /// A request for actor path registration
-    Registration(RegistrationEnvelope),
-    /// An event from the network
-    Event(EventEnvelope),
-    /// Killed components send their BufferChunks to the Dispatcher for safe de-allocation
-    LockedChunk(BufferChunk),
-}
->>>>>>> 8caaa9c1
 
 /// An event from the network
 ///
